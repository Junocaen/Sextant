//////////////////////////////////////////////////////////////////////
// ARGUMENTS
//////////////////////////////////////////////////////////////////////

var target = Argument("target", "Default");
var configuration = Argument("configuration", "Release");

//////////////////////////////////////////////////////////////////////
// TOOLS
//////////////////////////////////////////////////////////////////////

#tool "GitReleaseManager"
#tool "GitVersion.CommandLine"
#tool "GitLink"

//////////////////////////////////////////////////////////////////////
// PREPARATION
//////////////////////////////////////////////////////////////////////

// Define directories.
var artifactsDir  = Directory("./artifacts/");
var rootAbsoluteDir = MakeAbsolute(Directory("./")).FullPath;

var local = BuildSystem.IsLocalBuild;
var isRunningOnAppVeyor = AppVeyor.IsRunningOnAppVeyor;
var isPullRequest = AppVeyor.Environment.PullRequest.IsPullRequest;
var isRepository = StringComparer.OrdinalIgnoreCase.Equals("giusepe/sextant", AppVeyor.Environment.Repository.Name);
var isDevelopBranch = StringComparer.OrdinalIgnoreCase.Equals("develop", AppVeyor.Environment.Repository.Branch);
var isReleaseBranch = StringComparer.OrdinalIgnoreCase.Equals("master", AppVeyor.Environment.Repository.Branch);
var isTagged = AppVeyor.Environment.Repository.Tag.IsTag;

var githubOwner = "giusepe";
var githubRepository = "sextant";
var githubUrl = string.Format("https://github.com/{0}/{1}", githubOwner, githubRepository);

// Version
var gitVersion = GitVersion();
var majorMinorPatch = gitVersion.MajorMinorPatch;
var semVersion = gitVersion.SemVer;
var informationalVersion = gitVersion.InformationalVersion;
var nugetVersion = gitVersion.NuGetVersion;
var buildVersion = gitVersion.FullBuildMetaData;

var packageWhitelist = new[] { "Sextant.PCL" };


// Resolve the API keys.
var apiKey = EnvironmentVariable("NUGET_APIKEY");
var source = EnvironmentVariable("NUGET_SOURCE");

var username = EnvironmentVariable("GITHUB_USERNAME");
var token = EnvironmentVariable("GITHUB_TOKEN");


//////////////////////////////////////////////////////////////////////
// Build
//////////////////////////////////////////////////////////////////////

Task("Clean")
    .Does(() =>
    {
        CleanDirectory(artifactsDir);
    });

Task("Restore-NuGet-Packages")
    .IsDependentOn("Clean")
    .Does(() =>
    {
        NuGetRestore("Sextant.sln");
    });

Task("Build")
    .IsDependentOn("Restore-NuGet-Packages")
    .Does(() =>
    {
        MSBuild("Sextant.sln", settings =>
            settings.SetConfiguration("Release"));

    });

//////////////////////////////////////////////////////////////////////
// Build Packages
//////////////////////////////////////////////////////////////////////

Task("BuildPackages")
	.IsDependentOn("Build")
    .Does(() =>
    {
        var nuGetPackSettings = new NuGetPackSettings
        {
            Authors = new [] {"Giusepe Casagrande"},
            Owners = new [] {"giusepe"},
            ProjectUrl = new Uri("https://github.com/giusepe/Sextant"),
            LicenseUrl = new Uri("https://github.com/giusepe/Sextant/blob/master/LICENSE"),
            RequireLicenseAcceptance = false,
            Version = nugetVersion,
            Tags = new [] {"mvvm", "reactiveui", "Rx", "Reactive Extensions", "Observable", "xamarin", "android", "ios", "forms", "monodroid", "monotouch", "xamarin.android", "xamarin.ios", "xamarin.forms"},
            ReleaseNotes = new [] { string.Format("{0}/releases", githubUrl) },
            Symbols = false,
            Verbosity = NuGetVerbosity.Detailed,
            OutputDirectory = artifactsDir,
            BasePath = "./Sextant.PCL",
            IncludeReferencedProjects = true,
            Properties = new Dictionary<string, string> {{ "Configuration", "Release" }}
        };

        NuGetPack("./Sextant.PCL/Sextant.PCL.nuspec", nuGetPackSettings);
    });


//////////////////////////////////////////////////////////////////////
// Update AppVeyor Build Number
//////////////////////////////////////////////////////////////////////
Task("UpdateAppVeyorBuildNumber")
    .IsDependentOn("BuildPackages")
    .WithCriteria(() => isRunningOnAppVeyor)
    .Does(() =>
{
    AppVeyor.UpdateBuildVersion(buildVersion);

}).ReportError(exception =>
{  
    // When a build starts, the initial identifier is an auto-incremented value supplied by AppVeyor. 
    // As part of the build script, this version in AppVeyor is changed to be the version obtained from
    // GitVersion. This identifier is purely cosmetic and is used by the core team to correlate a build
    // with the pull-request. In some circumstances, such as restarting a failed/cancelled build the
    // identifier in AppVeyor will be already updated and default behaviour is to throw an
    // exception/cancel the build when in fact it is safe to swallow.
    // See https://github.com/reactiveui/ReactiveUI/issues/1262

    Warning("Build with version {0} already exists.", buildVersion);
});

//////////////////////////////////////////////////////////////////////
// Publish Packages
//////////////////////////////////////////////////////////////////////

Task("CreateRelease")
    .IsDependentOn("UpdateAppVeyorBuildNumber")
    .IsDependentOn("BuildPackages")
    .WithCriteria(() => !local)
    .WithCriteria(() => !isPullRequest)
    .WithCriteria(() => isRepository)
    .WithCriteria(() => isReleaseBranch)
    .WithCriteria(() => isTagged)
    .Does (() =>
    {
        if (string.IsNullOrEmpty(username))
        {
            throw new Exception("The GITHUB_USERNAME environment variable is not defined.");
        }

        if (string.IsNullOrEmpty(token))
        {
            throw new Exception("The GITHUB_TOKEN environment variable is not defined.");
        }

        GitReleaseManagerCreate(username, token, githubOwner, githubRepository, new GitReleaseManagerCreateSettings {
            Milestone         = majorMinorPatch,
            Name              = majorMinorPatch,
            Prerelease        = true,
            TargetCommitish   = "master"
        });
    });

Task("PublishPackages")
    .IsDependentOn("BuildPackages")
    .WithCriteria(() => !local)
    .WithCriteria(() => !isPullRequest)
    .WithCriteria(() => isRepository)
<<<<<<< HEAD
    .WithCriteria(() => isDevelopBranch || isReleaseBranch || isTagged)
=======
    .WithCriteria(() => isTagged)
>>>>>>> 9bd7eeac
    .Does (() =>
    {
        if (string.IsNullOrEmpty(apiKey))
        {
            throw new Exception("The NUGET_APIKEY environment variable is not defined.");
        }

        if (string.IsNullOrEmpty(source))
        {
            throw new Exception("The NUGET_SOURCE environment variable is not defined.");
        }

        // only push whitelisted packages.
        foreach(var package in packageWhitelist)
        {
            // only push the package which was created during this build run.
            var packagePath = artifactsDir + File(string.Concat(package, ".", nugetVersion, ".nupkg"));

            // Push the package.
            NuGetPush(packagePath, new NuGetPushSettings {
                Source = source,
                ApiKey = apiKey
            });
        }
    });

Task("PublishRelease")
    .IsDependentOn("BuildPackages")
    .WithCriteria(() => !local)
    .WithCriteria(() => !isPullRequest)
    .WithCriteria(() => isRepository)
    .WithCriteria(() => isTagged)
    .Does (() =>
    {
        if (isReleaseBranch &&  isTagged)
        {
            if (string.IsNullOrEmpty(username))
            {
                throw new Exception("The GITHUB_USERNAME environment variable is not defined.");
            }

            if (string.IsNullOrEmpty(token))
            {
                throw new Exception("The GITHUB_TOKEN environment variable is not defined.");
            }

            // only push whitelisted packages.
            foreach(var package in packageWhitelist)
            {
                // only push the package which was created during this build run.
                var packagePath = artifactsDir + File(string.Concat(package, ".", nugetVersion, ".nupkg"));

                GitReleaseManagerAddAssets(username, token, githubOwner, githubRepository, majorMinorPatch, packagePath);
            }

            GitReleaseManagerClose(username, token, githubOwner, githubRepository, majorMinorPatch);
        }
    });

// TASK TARGETS
Task("Default")
    .IsDependentOn("CreateRelease")
    .IsDependentOn("PublishPackages")
    .IsDependentOn("PublishRelease");

// EXECUTION
RunTarget(target);<|MERGE_RESOLUTION|>--- conflicted
+++ resolved
@@ -168,11 +168,7 @@
     .WithCriteria(() => !local)
     .WithCriteria(() => !isPullRequest)
     .WithCriteria(() => isRepository)
-<<<<<<< HEAD
     .WithCriteria(() => isDevelopBranch || isReleaseBranch || isTagged)
-=======
-    .WithCriteria(() => isTagged)
->>>>>>> 9bd7eeac
     .Does (() =>
     {
         if (string.IsNullOrEmpty(apiKey))
